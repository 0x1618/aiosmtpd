"""Test the SMTP protocol."""

import socket
import asyncio
import unittest

from aiosmtpd.controller import Controller
from aiosmtpd.handlers import Sink
from aiosmtpd.smtp import SMTP as Server, __ident__ as GREETING
from aiosmtpd.testing.helpers import reset_connection
from contextlib import ExitStack
from smtplib import (
    SMTP, SMTPDataError, SMTPResponseException, SMTPServerDisconnected)
from unittest.mock import Mock, patch

CRLF = '\r\n'
BCRLF = b'\r\n'


class DecodingController(Controller):
    def factory(self):
        return Server(self.handler, decode_data=True, enable_SMTPUTF8=True)


class NoDecodeController(Controller):
    def factory(self):
        return Server(self.handler, decode_data=False)


class ReceivingHandler:
    box = None

    def __init__(self):
        self.box = []

    @asyncio.coroutine
    def handle_DATA(self, server, session, envelope):
        self.box.append(envelope)
        return '250 OK'


class SizedController(Controller):
    def __init__(self, handler, size):
        self.size = size
        super().__init__(handler)

    def factory(self):
        return Server(self.handler, data_size_limit=self.size)


class StrictASCIIController(Controller):
    def factory(self):
        return Server(self.handler, enable_SMTPUTF8=False, decode_data=True)


class CustomHostnameController(Controller):
    def factory(self):
        return Server(self.handler, hostname='custom.localhost')


class CustomIdentController(Controller):
    def factory(self):
        server = Server(self.handler)
        server.__ident__ = 'Identifying SMTP v2112'
        return server


class ErroringHandler:
    error = None

    @asyncio.coroutine
    def handle_DATA(self, server, session, envelope):
        return '499 Could not accept the message'

    @asyncio.coroutine
    def handle_exception(self, error):
        self.error = error
        return '500 ErroringHandler handling error'


class ErroringHandlerCustomResponse:
    error = None

    @asyncio.coroutine
    def handle_exception(self, error):
        self.error = error
        return '451 Temporary error: ({}) {}'.format(
            error.__class__.__name__, str(error))


class ErroringErrorHandler:
    error = None

    @asyncio.coroutine
    def handle_exception(self, error):
        self.error = error
        raise ValueError('ErroringErrorHandler test')


class UndescribableError(Exception):
    def __str__(self):
        raise Exception()


class UndescribableErrorHandler:
    error = None

    @asyncio.coroutine
    def handle_exception(self, error):
        self.error = error
        raise UndescribableError()


class ErrorSMTP(Server):
    @asyncio.coroutine
    def smtp_HELO(self, hostname):
        raise ValueError('test')


class ErrorController(Controller):
    def factory(self):
        return ErrorSMTP(self.handler)


class TestProtocol(unittest.TestCase):
    def setUp(self):
        self.transport = Mock()
        self.transport.write = self._write
        self.responses = []
        self._old_loop = asyncio.get_event_loop()
        self.loop = asyncio.new_event_loop()
        asyncio.set_event_loop(self.loop)

    def tearDown(self):
        self.loop.close()
        asyncio.set_event_loop(self._old_loop)

    def _write(self, data):
        self.responses.append(data)

    def _get_protocol(self, *args, **kwargs):
        protocol = Server(*args, loop=self.loop, **kwargs)
        protocol.connection_made(self.transport)
        return protocol

    def test_honors_mail_delimeters(self):
        handler = ReceivingHandler()
        data = b'test\r\nmail\rdelimeters\nsaved'
        protocol = self._get_protocol(handler)
        protocol.data_received(BCRLF.join([
            b'HELO example.org',
            b'MAIL FROM: <anne@example.com>',
            b'RCPT TO: <anne@example.com>',
            b'DATA',
            data + b'\r\n.',
            b'QUIT\r\n'
            ]))
        try:
            self.loop.run_until_complete(protocol._handler_coroutine)
        except asyncio.CancelledError:
            pass
        self.assertEqual(len(handler.box), 1)
        self.assertEqual(handler.box[0].content, data)

    def test_empty_email(self):
        handler = ReceivingHandler()
        protocol = self._get_protocol(handler)
        protocol.data_received(BCRLF.join([
            b'HELO example.org',
            b'MAIL FROM: <anne@example.com>',
            b'RCPT TO: <anne@example.com>',
            b'DATA',
            b'.',
            b'QUIT\r\n'
            ]))
        try:
            self.loop.run_until_complete(protocol._handler_coroutine)
        except asyncio.CancelledError:
            pass
        self.assertEqual(self.responses[5], b'250 OK\r\n')
        self.assertEqual(len(handler.box), 1)
        self.assertEqual(handler.box[0].content, b'')


class TestSMTP(unittest.TestCase):
    def setUp(self):
        controller = DecodingController(Sink)
        controller.start()
        self.addCleanup(controller.stop)
        self.address = (controller.hostname, controller.port)

    def test_helo(self):
        with SMTP(*self.address) as client:
            code, response = client.helo('example.com')
            self.assertEqual(code, 250)
            self.assertEqual(response, bytes(socket.getfqdn(), 'utf-8'))

    def test_helo_no_hostname(self):
        with SMTP(*self.address) as client:
            # smtplib substitutes .local_hostname if the argument is falsey.
            client.local_hostname = ''
            code, response = client.helo('')
            self.assertEqual(code, 501)
            self.assertEqual(response, b'Syntax: HELO hostname')

    def test_helo_duplicate(self):
        with SMTP(*self.address) as client:
            code, response = client.helo('example.com')
            self.assertEqual(code, 250)
            code, response = client.helo('example.org')
            self.assertEqual(code, 503)
            self.assertEqual(response, b'Duplicate HELO/EHLO')

    def test_ehlo(self):
        with SMTP(*self.address) as client:
            code, response = client.ehlo('example.com')
            self.assertEqual(code, 250)
            lines = response.splitlines()
            self.assertEqual(lines[0], bytes(socket.getfqdn(), 'utf-8'))
            self.assertEqual(lines[1], b'SIZE 33554432')
            self.assertEqual(lines[2], b'SMTPUTF8')
            self.assertEqual(lines[3], b'HELP')

    def test_ehlo_duplicate(self):
        with SMTP(*self.address) as client:
            code, response = client.ehlo('example.com')
            self.assertEqual(code, 250)
            code, response = client.ehlo('example.org')
            self.assertEqual(code, 503)
            self.assertEqual(response, b'Duplicate HELO/EHLO')

    def test_ehlo_no_hostname(self):
        with SMTP(*self.address) as client:
            # smtplib substitutes .local_hostname if the argument is falsey.
            client.local_hostname = ''
            code, response = client.ehlo('')
            self.assertEqual(code, 501)
            self.assertEqual(response, b'Syntax: EHLO hostname')

    def test_helo_then_ehlo(self):
        with SMTP(*self.address) as client:
            code, response = client.helo('example.com')
            self.assertEqual(code, 250)
            code, response = client.ehlo('example.org')
            self.assertEqual(code, 503)
            self.assertEqual(response, b'Duplicate HELO/EHLO')

    def test_ehlo_then_helo(self):
        with SMTP(*self.address) as client:
            code, response = client.ehlo('example.com')
            self.assertEqual(code, 250)
            code, response = client.helo('example.org')
            self.assertEqual(code, 503)
            self.assertEqual(response, b'Duplicate HELO/EHLO')

    def test_noop(self):
        with SMTP(*self.address) as client:
            code, response = client.noop()
            self.assertEqual(code, 250)

    def test_noop_with_arg(self):
        with SMTP(*self.address) as client:
            # .noop() doesn't accept arguments.
            code, response = client.docmd('NOOP', 'oops')
            self.assertEqual(code, 501)
            self.assertEqual(response, b'Syntax: NOOP')

    def test_quit(self):
        client = SMTP(*self.address)
        code, response = client.quit()
        self.assertEqual(code, 221)
        self.assertEqual(response, b'Bye')

    def test_quit_with_arg(self):
        client = SMTP(*self.address)
        code, response = client.docmd('QUIT', 'oops')
        self.assertEqual(code, 501)
        self.assertEqual(response, b'Syntax: QUIT')

    def test_help(self):
        with SMTP(*self.address) as client:
            # Don't get tricked by smtplib processing of the response.
            code, response = client.docmd('HELP')
            self.assertEqual(code, 250)
            self.assertEqual(response,
                             b'Supported commands: EHLO HELO MAIL RCPT '
                             b'DATA RSET NOOP QUIT VRFY')

    def test_help_helo(self):
        with SMTP(*self.address) as client:
            # Don't get tricked by smtplib processing of the response.
            code, response = client.docmd('HELP', 'HELO')
            self.assertEqual(code, 250)
            self.assertEqual(response, b'Syntax: HELO hostname')

    def test_help_ehlo(self):
        with SMTP(*self.address) as client:
            # Don't get tricked by smtplib processing of the response.
            code, response = client.docmd('HELP', 'EHLO')
            self.assertEqual(code, 250)
            self.assertEqual(response, b'Syntax: EHLO hostname')

    def test_help_mail(self):
        with SMTP(*self.address) as client:
            # Don't get tricked by smtplib processing of the response.
            code, response = client.docmd('HELP', 'MAIL')
            self.assertEqual(code, 250)
            self.assertEqual(response, b'Syntax: MAIL FROM: <address>')

    def test_help_mail_esmtp(self):
        with SMTP(*self.address) as client:
            code, response = client.ehlo('example.com')
            self.assertEqual(code, 250)
            code, response = client.docmd('HELP', 'MAIL')
            self.assertEqual(code, 250)
            self.assertEqual(
                response,
                b'Syntax: MAIL FROM: <address> [SP <mail-parameters>]')

    def test_help_rcpt(self):
        with SMTP(*self.address) as client:
            # Don't get tricked by smtplib processing of the response.
            code, response = client.docmd('HELP', 'RCPT')
            self.assertEqual(code, 250)
            self.assertEqual(response, b'Syntax: RCPT TO: <address>')

    def test_help_rcpt_esmtp(self):
        with SMTP(*self.address) as client:
            code, response = client.ehlo('example.com')
            self.assertEqual(code, 250)
            code, response = client.docmd('HELP', 'RCPT')
            self.assertEqual(code, 250)
            self.assertEqual(
                response,
                b'Syntax: RCPT TO: <address> [SP <mail-parameters>]')

    def test_help_data(self):
        with SMTP(*self.address) as client:
            code, response = client.docmd('HELP', 'DATA')
            self.assertEqual(code, 250)
            self.assertEqual(response, b'Syntax: DATA')

    def test_help_rset(self):
        with SMTP(*self.address) as client:
            code, response = client.docmd('HELP', 'RSET')
            self.assertEqual(code, 250)
            self.assertEqual(response, b'Syntax: RSET')

    def test_help_noop(self):
        with SMTP(*self.address) as client:
            code, response = client.docmd('HELP', 'NOOP')
            self.assertEqual(code, 250)
            self.assertEqual(response, b'Syntax: NOOP')

    def test_help_quit(self):
        with SMTP(*self.address) as client:
            code, response = client.docmd('HELP', 'QUIT')
            self.assertEqual(code, 250)
            self.assertEqual(response, b'Syntax: QUIT')

    def test_help_vrfy(self):
        with SMTP(*self.address) as client:
            code, response = client.docmd('HELP', 'VRFY')
            self.assertEqual(code, 250)
            self.assertEqual(response, b'Syntax: VRFY <address>')

    def test_help_bad_arg(self):
        with SMTP(*self.address) as client:
            # Don't get tricked by smtplib processing of the response.
            code, response = client.docmd('HELP me!')
            self.assertEqual(code, 501)
            self.assertEqual(response,
                             b'Supported commands: EHLO HELO MAIL RCPT '
                             b'DATA RSET NOOP QUIT VRFY')

    def test_expn(self):
        with SMTP(*self.address) as client:
            code, response = client.expn('anne@example.com')
            self.assertEqual(code, 502)
            self.assertEqual(response, b'EXPN not implemented')

    def test_mail_no_helo(self):
        with SMTP(*self.address) as client:
            code, response = client.docmd('MAIL FROM: <anne@example.com>')
            self.assertEqual(code, 503)
            self.assertEqual(response, b'Error: send HELO first')

    def test_mail_no_arg(self):
        with SMTP(*self.address) as client:
            client.helo('example.com')
            code, response = client.docmd('MAIL')
            self.assertEqual(code, 501)
            self.assertEqual(response, b'Syntax: MAIL FROM: <address>')

    def test_mail_no_from(self):
        with SMTP(*self.address) as client:
            client.helo('example.com')
            code, response = client.docmd('MAIL <anne@example.com>')
            self.assertEqual(code, 501)
            self.assertEqual(response, b'Syntax: MAIL FROM: <address>')

    def test_mail_params_no_esmtp(self):
        with SMTP(*self.address) as client:
            client.helo('example.com')
            code, response = client.docmd(
                'MAIL FROM: <anne@example.com> SIZE=10000')
            self.assertEqual(code, 501)
            self.assertEqual(response, b'Syntax: MAIL FROM: <address>')

    def test_mail_params_esmtp(self):
        with SMTP(*self.address) as client:
            client.ehlo('example.com')
            code, response = client.docmd(
                'MAIL FROM: <anne@example.com> SIZE=10000')
            self.assertEqual(code, 250)
            self.assertEqual(response, b'OK')

    def test_mail_from_twice(self):
        with SMTP(*self.address) as client:
            client.helo('example.com')
            code, response = client.docmd('MAIL FROM: <anne@example.com>')
            self.assertEqual(code, 250)
            self.assertEqual(response, b'OK')
            code, response = client.docmd('MAIL FROM: <anne@example.com>')
            self.assertEqual(code, 503)
            self.assertEqual(response, b'Error: nested MAIL command')

    def test_mail_from_malformed(self):
        with SMTP(*self.address) as client:
            client.helo('example.com')
            code, response = client.docmd('MAIL FROM: Anne <anne@example.com>')
            self.assertEqual(code, 501)
            self.assertEqual(response, b'Syntax: MAIL FROM: <address>')

    def test_mail_malformed_params_esmtp(self):
        with SMTP(*self.address) as client:
            client.ehlo('example.com')
            code, response = client.docmd(
                'MAIL FROM: <anne@example.com> SIZE 10000')
            self.assertEqual(code, 501)
            self.assertEqual(
                response,
                b'Syntax: MAIL FROM: <address> [SP <mail-parameters>]')

    def test_mail_missing_params_esmtp(self):
        with SMTP(*self.address) as client:
            client.ehlo('example.com')
            code, response = client.docmd('MAIL FROM: <anne@example.com> SIZE')
            self.assertEqual(code, 501)
            self.assertEqual(
                response,
                b'Syntax: MAIL FROM: <address> [SP <mail-parameters>]')

    def test_mail_unrecognized_params_esmtp(self):
        with SMTP(*self.address) as client:
            client.ehlo('example.com')
            code, response = client.docmd(
                'MAIL FROM: <anne@example.com> FOO=BAR')
            self.assertEqual(code, 555)
            self.assertEqual(
                response,
                b'MAIL FROM parameters not recognized or not implemented')

    def test_mail_params_bad_syntax_esmtp(self):
        with SMTP(*self.address) as client:
            client.ehlo('example.com')
            code, response = client.docmd(
                'MAIL FROM: <anne@example.com> #$%=!@#')
            self.assertEqual(code, 501)
            self.assertEqual(
                response,
                b'Syntax: MAIL FROM: <address> [SP <mail-parameters>]')

    def test_rcpt_no_helo(self):
        with SMTP(*self.address) as client:
            code, response = client.docmd('RCPT TO: <anne@example.com>')
            self.assertEqual(code, 503)
            self.assertEqual(response, b'Error: send HELO first')

    def test_rcpt_no_mail(self):
        with SMTP(*self.address) as client:
            code, response = client.helo('example.com')
            self.assertEqual(code, 250)
            code, response = client.docmd('RCPT TO: <anne@example.com>')
            self.assertEqual(code, 503)
            self.assertEqual(response, b'Error: need MAIL command')

    def test_rcpt_no_arg(self):
        with SMTP(*self.address) as client:
            code, response = client.helo('example.com')
            self.assertEqual(code, 250)
            code, response = client.docmd('MAIL FROM: <anne@example.com>')
            self.assertEqual(code, 250)
            code, response = client.docmd('RCPT')
            self.assertEqual(code, 501)
            self.assertEqual(response, b'Syntax: RCPT TO: <address>')

    def test_rcpt_no_arg_esmtp(self):
        with SMTP(*self.address) as client:
            code, response = client.ehlo('example.com')
            self.assertEqual(code, 250)
            code, response = client.docmd('MAIL FROM: <anne@example.com>')
            self.assertEqual(code, 250)
            code, response = client.docmd('RCPT')
            self.assertEqual(code, 501)
            self.assertEqual(
                response,
                b'Syntax: RCPT TO: <address> [SP <mail-parameters>]')

    def test_rcpt_no_address(self):
        with SMTP(*self.address) as client:
            code, response = client.ehlo('example.com')
            self.assertEqual(code, 250)
            code, response = client.docmd('MAIL FROM: <anne@example.com>')
            self.assertEqual(code, 250)
            code, response = client.docmd('RCPT TO:')
            self.assertEqual(code, 501)
            self.assertEqual(
                response,
                b'Syntax: RCPT TO: <address> [SP <mail-parameters>]')

    def test_rcpt_with_params_no_esmtp(self):
        with SMTP(*self.address) as client:
            code, response = client.helo('example.com')
            self.assertEqual(code, 250)
            code, response = client.docmd('MAIL FROM: <anne@example.com>')
            self.assertEqual(code, 250)
            code, response = client.docmd(
                'RCPT TO: <bart@example.com> SIZE=1000')
            self.assertEqual(code, 501)
            self.assertEqual(response, b'Syntax: RCPT TO: <address>')

    def test_rcpt_with_bad_params(self):
        with SMTP(*self.address) as client:
            code, response = client.ehlo('example.com')
            self.assertEqual(code, 250)
            code, response = client.docmd('MAIL FROM: <anne@example.com>')
            self.assertEqual(code, 250)
            code, response = client.docmd(
                'RCPT TO: <bart@example.com> #$%=!@#')
            self.assertEqual(code, 501)
            self.assertEqual(
                response,
                b'Syntax: RCPT TO: <address> [SP <mail-parameters>]')

    def test_rcpt_with_unknown_params(self):
        with SMTP(*self.address) as client:
            code, response = client.ehlo('example.com')
            self.assertEqual(code, 250)
            code, response = client.docmd('MAIL FROM: <anne@example.com>')
            self.assertEqual(code, 250)
            code, response = client.docmd(
                'RCPT TO: <bart@example.com> FOOBAR')
            self.assertEqual(code, 555)
            self.assertEqual(
                response,
                b'RCPT TO parameters not recognized or not implemented')

    def test_rset(self):
        with SMTP(*self.address) as client:
            code, response = client.rset()
            self.assertEqual(code, 250)
            self.assertEqual(response, b'OK')

    def test_rset_with_arg(self):
        with SMTP(*self.address) as client:
            code, response = client.docmd('RSET FOO')
            self.assertEqual(code, 501)
            self.assertEqual(response, b'Syntax: RSET')

    def test_vrfy(self):
        with SMTP(*self.address) as client:
            code, response = client.docmd('VRFY <anne@example.com>')
            self.assertEqual(code, 252)
            self.assertEqual(
              response,
              b'Cannot VRFY user, but will accept message and attempt delivery'
              )

    def test_vrfy_no_arg(self):
        with SMTP(*self.address) as client:
            code, response = client.docmd('VRFY')
            self.assertEqual(code, 501)
            self.assertEqual(response, b'Syntax: VRFY <address>')

    def test_vrfy_not_an_address(self):
        with SMTP(*self.address) as client:
            code, response = client.docmd('VRFY @@')
            self.assertEqual(code, 502)
            self.assertEqual(response, b'Could not VRFY @@')

    def test_data_no_helo(self):
        with SMTP(*self.address) as client:
            code, response = client.docmd('DATA')
            self.assertEqual(code, 503)
            self.assertEqual(response, b'Error: send HELO first')

    def test_data_no_rcpt(self):
        with SMTP(*self.address) as client:
            code, response = client.helo('example.com')
            self.assertEqual(code, 250)
            code, response = client.docmd('DATA')
            self.assertEqual(code, 503)
            self.assertEqual(response, b'Error: need RCPT command')

    def test_data_invalid_params(self):
        with SMTP(*self.address) as client:
            code, response = client.helo('example.com')
            self.assertEqual(code, 250)
            code, response = client.docmd('MAIL FROM: <anne@example.com>')
            self.assertEqual(code, 250)
            code, response = client.docmd('RCPT TO: <anne@example.com>')
            self.assertEqual(code, 250)
            code, response = client.docmd('DATA FOOBAR')
            self.assertEqual(code, 501)
            self.assertEqual(response, b'Syntax: DATA')

    def test_empty_command(self):
        with SMTP(*self.address) as client:
            code, response = client.docmd('')
            self.assertEqual(code, 500)
            self.assertEqual(response, b'Error: bad syntax')

    def test_too_long_command(self):
        with SMTP(*self.address) as client:
            code, response = client.docmd('a' * 513)
            self.assertEqual(code, 500)
            self.assertEqual(response, b'Error: line too long')

    def test_unknown_command(self):
        with SMTP(*self.address) as client:
            code, response = client.docmd('FOOBAR')
            self.assertEqual(code, 500)
            self.assertEqual(
                response,
                b'Error: command "FOOBAR" not recognized')


class TestSMTPWithController(unittest.TestCase):
    def test_mail_with_size_too_large(self):
        controller = SizedController(Sink(), 9999)
        controller.start()
        self.addCleanup(controller.stop)
        with SMTP(controller.hostname, controller.port) as client:
            client.ehlo('example.com')
            code, response = client.docmd(
                'MAIL FROM: <anne@example.com> SIZE=10000')
            self.assertEqual(code, 552)
            self.assertEqual(
                response,
                b'Error: message size exceeds fixed maximum message size')

    def test_mail_with_compatible_smtputf8(self):
        handler = ReceivingHandler()
        controller = Controller(handler)
        controller.start()
        self.addCleanup(controller.stop)
        recipient = 'bart\xCB@example.com'
        sender = 'anne\xCB@example.com'
        with SMTP(controller.hostname, controller.port) as client:
            client.ehlo('example.com')
            client.send(bytes(
                'MAIL FROM: <' + sender + '> SMTPUTF8\r\n',
                encoding='utf-8'))
            code, response = client.getreply()
            self.assertEqual(code, 250)
            self.assertEqual(response, b'OK')
            client.send(bytes(
                'RCPT TO: <' + recipient + '>\r\n',
                encoding='utf-8'))
            code, response = client.getreply()
            self.assertEqual(code, 250)
            self.assertEqual(response, b'OK')
            code, response = client.data('')
            self.assertEqual(code, 250)
            self.assertEqual(response, b'OK')
        self.assertEqual(handler.box[0].rcpt_tos[0], recipient)
        self.assertEqual(handler.box[0].mail_from, sender)

    def test_mail_with_unrequited_smtputf8(self):
        controller = Controller(Sink())
        controller.start()
        self.addCleanup(controller.stop)
        with SMTP(controller.hostname, controller.port) as client:
            client.ehlo('example.com')
            code, response = client.docmd('MAIL FROM: <anne@example.com>')
            self.assertEqual(code, 250)
            self.assertEqual(response, b'OK')

    def test_mail_with_incompatible_smtputf8(self):
        controller = Controller(Sink())
        controller.start()
        self.addCleanup(controller.stop)
        with SMTP(controller.hostname, controller.port) as client:
            client.ehlo('example.com')
            code, response = client.docmd(
                'MAIL FROM: <anne@example.com> SMTPUTF8=YES')
            self.assertEqual(code, 501)
            self.assertEqual(response, b'Error: SMTPUTF8 takes no arguments')

    def test_mail_invalid_body(self):
        controller = Controller(Sink())
        controller.start()
        self.addCleanup(controller.stop)
        with SMTP(controller.hostname, controller.port) as client:
            client.ehlo('example.com')
            code, response = client.docmd(
                'MAIL FROM: <anne@example.com> BODY 9BIT')
            self.assertEqual(code, 501)
            self.assertEqual(response,
                             b'Error: BODY can only be one of 7BIT, 8BITMIME')

    def test_esmtp_no_size_limit(self):
        controller = SizedController(Sink(), size=None)
        controller.start()
        self.addCleanup(controller.stop)
        with SMTP(controller.hostname, controller.port) as client:
            code, response = client.ehlo('example.com')
            self.assertEqual(code, 250)
            for line in response.splitlines():
                self.assertNotEqual(line[:4], b'SIZE')

    def test_process_message_error(self):
        controller = Controller(ErroringHandler())
        controller.start()
        self.addCleanup(controller.stop)
        with SMTP(controller.hostname, controller.port) as client:
            code, response = client.ehlo('example.com')
            self.assertEqual(code, 250)
            with self.assertRaises(SMTPDataError) as cm:
                client.sendmail('anne@example.com', ['bart@example.com'], """\
From: anne@example.com
To: bart@example.com
Subject: A test

Testing
""")
            self.assertEqual(cm.exception.smtp_code, 499)
            self.assertEqual(cm.exception.smtp_error,
                             b'Could not accept the message')

    def test_too_long_message_body(self):
        controller = SizedController(Sink(), size=100)
        controller.start()
        self.addCleanup(controller.stop)
        with SMTP(controller.hostname, controller.port) as client:
            client.helo('example.com')
            mail = '\r\n'.join(['z' * 20] * 10)
            with self.assertRaises(SMTPResponseException) as cm:
                client.sendmail('anne@example.com', ['bart@example.com'], mail)
            self.assertEqual(cm.exception.smtp_code, 552)
            self.assertEqual(cm.exception.smtp_error,
                             b'Error: Too much mail data')

    def test_dots_escaped(self):
        handler = ReceivingHandler()
        controller = DecodingController(handler)
        controller.start()
        self.addCleanup(controller.stop)
        with SMTP(controller.hostname, controller.port) as client:
            client.helo('example.com')
            mail = CRLF.join(['Test', '.', 'mail'])
            client.sendmail('anne@example.com', ['bart@example.com'], mail)
            self.assertEqual(len(handler.box), 1)
            self.assertEqual(handler.box[0].content, 'Test\r\n.\r\nmail')

    def test_unexpected_errors(self):
        handler = ErroringHandler()
        controller = ErrorController(handler)
        controller.start()
        self.addCleanup(controller.stop)
        with ExitStack() as resources:
            # Suppress logging to the console during the tests.  Depending on
            # timing, the exception may or may not be logged.
            resources.enter_context(patch('aiosmtpd.smtp.log.exception'))
            client = resources.enter_context(
                SMTP(controller.hostname, controller.port))
            code, response = client.helo('example.com')
        self.assertEqual(code, 500)
        self.assertEqual(response, b'ErroringHandler handling error')
        self.assertIsInstance(handler.error, ValueError)

    def test_unexpected_errors_unhandled(self):
        handler = Sink()
        handler.error = None
        controller = ErrorController(handler)
        controller.start()
        self.addCleanup(controller.stop)
        with ExitStack() as resources:
            # Suppress logging to the console during the tests.  Depending on
            # timing, the exception may or may not be logged.
            resources.enter_context(patch('aiosmtpd.smtp.log.exception'))
            client = resources.enter_context(
                SMTP(controller.hostname, controller.port))
            code, response = client.helo('example.com')
        self.assertEqual(code, 500)
        self.assertEqual(response, b'Error: (ValueError) test')
        # handler.error did not change because the handler does not have a
        # handle_exception() method.
        self.assertIsNone(handler.error)

<<<<<<< HEAD
    def test_unexpected_errors_custom_response(self):
        handler = ErroringHandlerCustomResponse()
        controller = ErrorController(handler)
        controller.start()
        self.addCleanup(controller.stop)
        with ExitStack() as resources:
            # Suppress logging to the console during the tests.  Depending on
            # timing, the exception may or may not be logged.
            resources.enter_context(patch('aiosmtpd.smtp.log.exception'))
            client = resources.enter_context(
                SMTP(controller.hostname, controller.port))
            code, response = client.helo('example.com')
        self.assertEqual(code, 451)
        self.assertEqual(response, b'Temporary error: (ValueError) test')
        self.assertIsInstance(handler.error, ValueError)

    def test_exception_handler_exception(self):
        handler = ErroringErrorHandler()
        controller = ErrorController(handler)
        controller.start()
        self.addCleanup(controller.stop)
        with ExitStack() as resources:
            # Suppress logging to the console during the tests.  Depending on
            # timing, the exception may or may not be logged.
            resources.enter_context(patch('aiosmtpd.smtp.log.exception'))
            client = resources.enter_context(
                SMTP(controller.hostname, controller.port))
            code, response = client.helo('example.com')
        self.assertEqual(code, 500)
        self.assertEqual(response,
                         b'Error: (ValueError) ErroringErrorHandler test')
        self.assertIsInstance(handler.error, ValueError)

    def test_exception_handler_undescribable(self):
        handler = UndescribableErrorHandler()
        controller = ErrorController(handler)
        controller.start()
        self.addCleanup(controller.stop)
        with ExitStack() as resources:
            # Suppress logging to the console during the tests.  Depending on
            # timing, the exception may or may not be logged.
            resources.enter_context(patch('aiosmtpd.smtp.log.exception'))
            client = resources.enter_context(
                SMTP(controller.hostname, controller.port))
            code, response = client.helo('example.com')
        self.assertEqual(code, 500)
        self.assertEqual(response, b'Error: Cannot describe error')
        self.assertIsInstance(handler.error, ValueError)
=======
    def test_bad_encodings(self):
        handler = ReceivingHandler()
        controller = DecodingController(handler)
        controller.start()
        self.addCleanup(controller.stop)
        with SMTP(controller.hostname, controller.port) as client:
            client.helo('example.com')
            mail_from = b'anne\xFF@example.com'
            mail_to = b'bart\xFF@example.com'
            client.ehlo('test')
            client.send(b'MAIL FROM:' + mail_from + b'\r\n')
            code, response = client.getreply()
            self.assertEqual(code, 250)
            client.send(b'RCPT TO:' + mail_to + b'\r\n')
            code, response = client.getreply()
            self.assertEqual(code, 250)
            client.data('Test mail')
            self.assertEqual(len(handler.box), 1)
            envelope = handler.box[0]
            mail_from2 = envelope.mail_from.encode(
                'utf-8', errors='surrogateescape')
            self.assertEqual(mail_from2, mail_from)
            mail_to2 = envelope.rcpt_tos[0].encode(
                'utf-8', errors='surrogateescape')
            self.assertEqual(mail_to2, mail_to)
>>>>>>> 54afb9d8


class TestCustomizations(unittest.TestCase):
    def test_custom_hostname(self):
        controller = CustomHostnameController(Sink())
        controller.start()
        self.addCleanup(controller.stop)
        with SMTP(controller.hostname, controller.port) as client:
            code, response = client.helo('example.com')
            self.assertEqual(code, 250)
            self.assertEqual(response, bytes('custom.localhost', 'utf-8'))

    def test_custom_greeting(self):
        controller = CustomIdentController(Sink())
        controller.start()
        self.addCleanup(controller.stop)
        with SMTP() as client:
            code, msg = client.connect(controller.hostname, controller.port)
            self.assertEqual(code, 220)
            # The hostname prefix is unpredictable.
            self.assertEqual(msg[-22:], b'Identifying SMTP v2112')

    def test_default_greeting(self):
        controller = Controller(Sink())
        controller.start()
        self.addCleanup(controller.stop)
        with SMTP() as client:
            code, msg = client.connect(controller.hostname, controller.port)
            self.assertEqual(code, 220)
            # The hostname prefix is unpredictable.
            self.assertEqual(msg[-len(GREETING):], bytes(GREETING, 'utf-8'))

    def test_mail_invalid_body_param(self):
        controller = NoDecodeController(Sink())
        controller.start()
        self.addCleanup(controller.stop)
        with SMTP() as client:
            code, msg = client.connect(controller.hostname, controller.port)
            client.ehlo('example.com')
            code, response = client.docmd(
                'MAIL FROM: <anne@example.com> BODY=FOOBAR')
            self.assertEqual(code, 501)
            self.assertEqual(
                response,
                b'Error: BODY can only be one of 7BIT, 8BITMIME')


class TestClientCrash(unittest.TestCase):
    # GH#62 - if the client crashes during the SMTP dialog we want to make
    # sure we don't get tracebacks where we call readline().
    def setUp(self):
        controller = Controller(Sink)
        controller.start()
        self.addCleanup(controller.stop)
        self.address = (controller.hostname, controller.port)

    def test_connection_reset_during_DATA(self):
        with SMTP(*self.address) as client:
            client.helo('example.com')
            client.docmd('MAIL FROM: <anne@example.com>')
            client.docmd('RCPT TO: <bart@example.com>')
            client.docmd('DATA')
            # Start sending the DATA but reset the connection before that
            # completes, i.e. before the .\r\n
            client.send(b'From: <anne@example.com>')
            reset_connection(client)
            # The connection should be disconnected, so trying to do another
            # command from here will give us an exception.  In GH#62, the
            # server just hung.
            self.assertRaises(SMTPServerDisconnected, client.noop)

    def test_connection_reset_during_command(self):
        with SMTP(*self.address) as client:
            client.helo('example.com')
            # Start sending a command but reset the connection before that
            # completes, i.e. before the \r\n
            client.send('MAIL FROM: <anne')
            reset_connection(client)
            # The connection should be disconnected, so trying to do another
            # command from here will give us an exception.  In GH#62, the
            # server just hung.
            self.assertRaises(SMTPServerDisconnected, client.noop)

    def test_close_in_command(self):
        with SMTP(*self.address) as client:
            # Don't include the CRLF.
            client.send('FOO')
            client.close()

    def test_close_in_data(self):
        with SMTP(*self.address) as client:
            code, response = client.helo('example.com')
            self.assertEqual(code, 250)
            code, response = client.docmd('MAIL FROM: <anne@example.com>')
            self.assertEqual(code, 250)
            code, response = client.docmd('RCPT TO: <bart@example.com>')
            self.assertEqual(code, 250)
            code, response = client.docmd('DATA')
            self.assertEqual(code, 354)
            # Don't include the CRLF.
            client.send('FOO')
            client.close()


class TestStrictASCII(unittest.TestCase):
    def setUp(self):
        controller = StrictASCIIController(Sink())
        controller.start()
        self.addCleanup(controller.stop)
        self.address = (controller.hostname, controller.port)

    def test_ehlo(self):
        with SMTP(*self.address) as client:
            code, response = client.ehlo('example.com')
            self.assertEqual(code, 250)
            lines = response.splitlines()
            self.assertNotIn(b'SMTPUTF8', lines)

    def test_bad_encoded_param(self):
        with SMTP(*self.address) as client:
            client.ehlo('example.com')
            client.send(b'MAIL FROM: <anne\xFF@example.com>\r\n')
            code, response = client.getreply()
            self.assertEqual(code, 500)
            self.assertIn(b'Error: strict ASCII mode', response)

    def test_mail_param(self):
        with SMTP(*self.address) as client:
            client.ehlo('example.com')
            code, response = client.docmd(
                'MAIL FROM: <anne@example.com> SMTPUTF8')
            self.assertEqual(code, 501)
            self.assertEqual(response, b'Error: SMTPUTF8 disabled')

    def test_data(self):
        with SMTP(*self.address) as client:
            code, response = client.ehlo('example.com')
            self.assertEqual(code, 250)
            with self.assertRaises(SMTPDataError) as cm:
                client.sendmail('anne@example.com', ['bart@example.com'], b"""\
From: anne@example.com
To: bart@example.com
Subject: A test

Testing\xFF
""")
            self.assertEqual(cm.exception.smtp_code, 500)
            self.assertIn(b'Error: strict ASCII mode', cm.exception.smtp_error)<|MERGE_RESOLUTION|>--- conflicted
+++ resolved
@@ -799,7 +799,6 @@
         # handle_exception() method.
         self.assertIsNone(handler.error)
 
-<<<<<<< HEAD
     def test_unexpected_errors_custom_response(self):
         handler = ErroringHandlerCustomResponse()
         controller = ErrorController(handler)
@@ -848,7 +847,7 @@
         self.assertEqual(code, 500)
         self.assertEqual(response, b'Error: Cannot describe error')
         self.assertIsInstance(handler.error, ValueError)
-=======
+
     def test_bad_encodings(self):
         handler = ReceivingHandler()
         controller = DecodingController(handler)
@@ -874,7 +873,6 @@
             mail_to2 = envelope.rcpt_tos[0].encode(
                 'utf-8', errors='surrogateescape')
             self.assertEqual(mail_to2, mail_to)
->>>>>>> 54afb9d8
 
 
 class TestCustomizations(unittest.TestCase):
