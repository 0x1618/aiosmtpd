"""Test the SMTP protocol."""

import socket
import asyncio
import unittest

from aiosmtpd.controller import Controller
from aiosmtpd.handlers import Sink
from aiosmtpd.smtp import SMTP as Server, __ident__ as GREETING
from smtplib import SMTP, SMTPDataError, SMTPResponseException
<<<<<<< HEAD
=======
from unittest.mock import Mock

CRLF = '\r\n'
BCRLF = b'\r\n'
>>>>>>> 7f234f4a


class UTF8Controller(Controller):
    def factory(self):
        return Server(self.handler, decode_data=True)


class StrictASCIIController(Controller):
    def factory(self):
        return Server(
            self.handler,
            decode_data=True,
            default_8bit_encoding='ascii'
        )


class NoDecodeController(Controller):
    def factory(self):
        return Server(self.handler, decode_data=False)


class ReceivingHandler:
    box = None

    def __init__(self):
        self.box = []

    def process_message(self, *args, **kws):
        self.box.append(args)


class SizedController(Controller):
    def __init__(self, handler, size, loop=None, hostname='::0', port=8025):
        self.size = size
        super().__init__(handler, loop, hostname, port)

    def factory(self):
        return Server(self.handler, data_size_limit=self.size)


class SMTPUTF8Controller(Controller):
    def factory(self):
        return Server(self.handler, enable_SMTPUTF8=True)


class CustomHostnameController(Controller):
    def factory(self):
        return Server(self.handler, hostname='custom.localhost')


class CustomIdentController(Controller):
    def factory(self):
        server = Server(self.handler)
        server.__ident__ = 'Identifying SMTP v2112'
        return server


class ErroringHandler:
    error = None

    def process_message(self, peer, mailfrom, rcpttos, data, **kws):
        return '499 Could not accept the message'

    @asyncio.coroutine
    def handle_exception(self, e):
        self.error = e


class ReceivingHandler:
    box = None

    def process_message(self, *args, **kws):
        if not self.box:
            self.box = []
        self.box.append(args)


class TestProtocol(unittest.TestCase):
    def setUp(self):
        self.transport = Mock()
        self._old_loop = asyncio.get_event_loop()
        self.loop = asyncio.new_event_loop()
        asyncio.set_event_loop(self.loop)

    def tearDown(self):
        self.loop.close()
        asyncio.set_event_loop(self._old_loop)

    def _get_protocol(self, *args, **kwargs):
        protocol = Server(*args, loop=self.loop, **kwargs)
        protocol.connection_made(self.transport)
        return protocol

    def test_honors_mail_delimeters(self):
        handler = ReceivingHandler()
        data = b'test\r\nmail\rdelimeters\nsaved'
        protocol = self._get_protocol(handler)
        protocol.data_received(BCRLF.join([
            b'HELO example.org',
            b'MAIL FROM: <anne@example.com>',
            b'RCPT TO: <anne@example.com>',
            b'DATA',
            data + b'\r\n.',
            b'QUIT\r\n'
            ]))
        try:
            self.loop.run_until_complete(protocol._handler_coroutine)
        except asyncio.CancelledError:
            pass
        assert len(handler.box) == 1
        assert handler.box[0][3] == data


class TestSMTP(unittest.TestCase):
    def setUp(self):
        controller = UTF8Controller(Sink)
        controller.start()
        self.addCleanup(controller.stop)
        self.address = (controller.hostname, controller.port)

    def test_helo(self):
        with SMTP(*self.address) as client:
            code, response = client.helo('example.com')
            self.assertEqual(code, 250)
            self.assertEqual(response, bytes(socket.getfqdn(), 'utf-8'))

    def test_helo_no_hostname(self):
        with SMTP(*self.address) as client:
            # smtplib substitutes .local_hostname if the argument is falsey.
            client.local_hostname = ''
            code, response = client.helo('')
            self.assertEqual(code, 501)
            self.assertEqual(response, b'Syntax: HELO hostname')

    def test_helo_duplicate(self):
        with SMTP(*self.address) as client:
            code, response = client.helo('example.com')
            self.assertEqual(code, 250)
            code, response = client.helo('example.org')
            self.assertEqual(code, 503)
            self.assertEqual(response, b'Duplicate HELO/EHLO')

    def test_ehlo(self):
        with SMTP(*self.address) as client:
            code, response = client.ehlo('example.com')
            self.assertEqual(code, 250)
            lines = response.splitlines()
            self.assertEqual(lines[0], bytes(socket.getfqdn(), 'utf-8'))
            self.assertEqual(lines[1], b'SIZE 33554432')
            self.assertEqual(lines[2], b'HELP')

    def test_ehlo_duplicate(self):
        with SMTP(*self.address) as client:
            code, response = client.ehlo('example.com')
            self.assertEqual(code, 250)
            code, response = client.ehlo('example.org')
            self.assertEqual(code, 503)
            self.assertEqual(response, b'Duplicate HELO/EHLO')

    def test_ehlo_no_hostname(self):
        with SMTP(*self.address) as client:
            # smtplib substitutes .local_hostname if the argument is falsey.
            client.local_hostname = ''
            code, response = client.ehlo('')
            self.assertEqual(code, 501)
            self.assertEqual(response, b'Syntax: EHLO hostname')

    def test_helo_then_ehlo(self):
        with SMTP(*self.address) as client:
            code, response = client.helo('example.com')
            self.assertEqual(code, 250)
            code, response = client.ehlo('example.org')
            self.assertEqual(code, 503)
            self.assertEqual(response, b'Duplicate HELO/EHLO')

    def test_ehlo_then_helo(self):
        with SMTP(*self.address) as client:
            code, response = client.ehlo('example.com')
            self.assertEqual(code, 250)
            code, response = client.helo('example.org')
            self.assertEqual(code, 503)
            self.assertEqual(response, b'Duplicate HELO/EHLO')

    def test_noop(self):
        with SMTP(*self.address) as client:
            code, response = client.noop()
            self.assertEqual(code, 250)

    def test_noop_with_arg(self):
        with SMTP(*self.address) as client:
            # .noop() doesn't accept arguments.
            code, response = client.docmd('NOOP', 'oops')
            self.assertEqual(code, 501)
            self.assertEqual(response, b'Syntax: NOOP')

    def test_quit(self):
        client = SMTP(*self.address)
        code, response = client.quit()
        self.assertEqual(code, 221)
        self.assertEqual(response, b'Bye')

    def test_quit_with_arg(self):
        client = SMTP(*self.address)
        code, response = client.docmd('QUIT', 'oops')
        self.assertEqual(code, 501)
        self.assertEqual(response, b'Syntax: QUIT')

    def test_help(self):
        with SMTP(*self.address) as client:
            # Don't get tricked by smtplib processing of the response.
            code, response = client.docmd('HELP')
            self.assertEqual(code, 250)
            self.assertEqual(response,
                             b'Supported commands: EHLO HELO MAIL RCPT '
                             b'DATA RSET NOOP QUIT VRFY')

    def test_help_helo(self):
        with SMTP(*self.address) as client:
            # Don't get tricked by smtplib processing of the response.
            code, response = client.docmd('HELP', 'HELO')
            self.assertEqual(code, 250)
            self.assertEqual(response, b'Syntax: HELO hostname')

    def test_help_ehlo(self):
        with SMTP(*self.address) as client:
            # Don't get tricked by smtplib processing of the response.
            code, response = client.docmd('HELP', 'EHLO')
            self.assertEqual(code, 250)
            self.assertEqual(response, b'Syntax: EHLO hostname')

    def test_help_mail(self):
        with SMTP(*self.address) as client:
            # Don't get tricked by smtplib processing of the response.
            code, response = client.docmd('HELP', 'MAIL')
            self.assertEqual(code, 250)
            self.assertEqual(response, b'Syntax: MAIL FROM: <address>')

    def test_help_mail_esmtp(self):
        with SMTP(*self.address) as client:
            code, response = client.ehlo('example.com')
            self.assertEqual(code, 250)
            code, response = client.docmd('HELP', 'MAIL')
            self.assertEqual(code, 250)
            self.assertEqual(
                response,
                b'Syntax: MAIL FROM: <address> [SP <mail-parameters>]')

    def test_help_rcpt(self):
        with SMTP(*self.address) as client:
            # Don't get tricked by smtplib processing of the response.
            code, response = client.docmd('HELP', 'RCPT')
            self.assertEqual(code, 250)
            self.assertEqual(response, b'Syntax: RCPT TO: <address>')

    def test_help_rcpt_esmtp(self):
        with SMTP(*self.address) as client:
            code, response = client.ehlo('example.com')
            self.assertEqual(code, 250)
            code, response = client.docmd('HELP', 'RCPT')
            self.assertEqual(code, 250)
            self.assertEqual(
                response,
                b'Syntax: RCPT TO: <address> [SP <mail-parameters>]')

    def test_help_data(self):
        with SMTP(*self.address) as client:
            code, response = client.docmd('HELP', 'DATA')
            self.assertEqual(code, 250)
            self.assertEqual(response, b'Syntax: DATA')

    def test_help_rset(self):
        with SMTP(*self.address) as client:
            code, response = client.docmd('HELP', 'RSET')
            self.assertEqual(code, 250)
            self.assertEqual(response, b'Syntax: RSET')

    def test_help_noop(self):
        with SMTP(*self.address) as client:
            code, response = client.docmd('HELP', 'NOOP')
            self.assertEqual(code, 250)
            self.assertEqual(response, b'Syntax: NOOP')

    def test_help_quit(self):
        with SMTP(*self.address) as client:
            code, response = client.docmd('HELP', 'QUIT')
            self.assertEqual(code, 250)
            self.assertEqual(response, b'Syntax: QUIT')

    def test_help_vrfy(self):
        with SMTP(*self.address) as client:
            code, response = client.docmd('HELP', 'VRFY')
            self.assertEqual(code, 250)
            self.assertEqual(response, b'Syntax: VRFY <address>')

    def test_help_bad_arg(self):
        with SMTP(*self.address) as client:
            # Don't get tricked by smtplib processing of the response.
            code, response = client.docmd('HELP me!')
            self.assertEqual(code, 501)
            self.assertEqual(response,
                             b'Supported commands: EHLO HELO MAIL RCPT '
                             b'DATA RSET NOOP QUIT VRFY')

    def test_expn(self):
        with SMTP(*self.address) as client:
            code, response = client.expn('anne@example.com')
            self.assertEqual(code, 502)
            self.assertEqual(response, b'EXPN not implemented')

    def test_mail_no_helo(self):
        with SMTP(*self.address) as client:
            code, response = client.docmd('MAIL FROM: <anne@example.com>')
            self.assertEqual(code, 503)
            self.assertEqual(response, b'Error: send HELO first')

    def test_mail_no_arg(self):
        with SMTP(*self.address) as client:
            client.helo('example.com')
            code, response = client.docmd('MAIL')
            self.assertEqual(code, 501)
            self.assertEqual(response, b'Syntax: MAIL FROM: <address>')

    def test_mail_no_from(self):
        with SMTP(*self.address) as client:
            client.helo('example.com')
            code, response = client.docmd('MAIL <anne@example.com>')
            self.assertEqual(code, 501)
            self.assertEqual(response, b'Syntax: MAIL FROM: <address>')

    def test_mail_params_no_esmtp(self):
        with SMTP(*self.address) as client:
            client.helo('example.com')
            code, response = client.docmd(
                'MAIL FROM: <anne@example.com> SIZE=10000')
            self.assertEqual(code, 501)
            self.assertEqual(response, b'Syntax: MAIL FROM: <address>')

    def test_mail_params_esmtp(self):
        with SMTP(*self.address) as client:
            client.ehlo('example.com')
            code, response = client.docmd(
                'MAIL FROM: <anne@example.com> SIZE=10000')
            self.assertEqual(code, 250)
            self.assertEqual(response, b'OK')

    def test_mail_from_twice(self):
        with SMTP(*self.address) as client:
            client.helo('example.com')
            code, response = client.docmd('MAIL FROM: <anne@example.com>')
            self.assertEqual(code, 250)
            self.assertEqual(response, b'OK')
            code, response = client.docmd('MAIL FROM: <anne@example.com>')
            self.assertEqual(code, 503)
            self.assertEqual(response, b'Error: nested MAIL command')

    def test_mail_from_malformed(self):
        with SMTP(*self.address) as client:
            client.helo('example.com')
            code, response = client.docmd('MAIL FROM: Anne <anne@example.com>')
            self.assertEqual(code, 501)
            self.assertEqual(response, b'Syntax: MAIL FROM: <address>')

    def test_mail_malformed_params_esmtp(self):
        with SMTP(*self.address) as client:
            client.ehlo('example.com')
            code, response = client.docmd(
                'MAIL FROM: <anne@example.com> SIZE 10000')
            self.assertEqual(code, 501)
            self.assertEqual(
                response,
                b'Syntax: MAIL FROM: <address> [SP <mail-parameters>]')

    def test_mail_missing_params_esmtp(self):
        with SMTP(*self.address) as client:
            client.ehlo('example.com')
            code, response = client.docmd('MAIL FROM: <anne@example.com> SIZE')
            self.assertEqual(code, 501)
            self.assertEqual(
                response,
                b'Syntax: MAIL FROM: <address> [SP <mail-parameters>]')

    def test_mail_unrecognized_params_esmtp(self):
        with SMTP(*self.address) as client:
            client.ehlo('example.com')
            code, response = client.docmd(
                'MAIL FROM: <anne@example.com> FOO=BAR')
            self.assertEqual(code, 555)
            self.assertEqual(
                response,
                b'MAIL FROM parameters not recognized or not implemented')

    def test_mail_params_bad_syntax_esmtp(self):
        with SMTP(*self.address) as client:
            client.ehlo('example.com')
            code, response = client.docmd(
                'MAIL FROM: <anne@example.com> #$%=!@#')
            self.assertEqual(code, 501)
            self.assertEqual(
                response,
                b'Syntax: MAIL FROM: <address> [SP <mail-parameters>]')

    def test_rcpt_no_helo(self):
        with SMTP(*self.address) as client:
            code, response = client.docmd('RCPT TO: <anne@example.com>')
            self.assertEqual(code, 503)
            self.assertEqual(response, b'Error: send HELO first')

    def test_rcpt_no_mail(self):
        with SMTP(*self.address) as client:
            code, response = client.helo('example.com')
            self.assertEqual(code, 250)
            code, response = client.docmd('RCPT TO: <anne@example.com>')
            self.assertEqual(code, 503)
            self.assertEqual(response, b'Error: need MAIL command')

    def test_rcpt_no_arg(self):
        with SMTP(*self.address) as client:
            code, response = client.helo('example.com')
            self.assertEqual(code, 250)
            code, response = client.docmd('MAIL FROM: <anne@example.com>')
            self.assertEqual(code, 250)
            code, response = client.docmd('RCPT')
            self.assertEqual(code, 501)
            self.assertEqual(response, b'Syntax: RCPT TO: <address>')

    def test_rcpt_no_arg_esmtp(self):
        with SMTP(*self.address) as client:
            code, response = client.ehlo('example.com')
            self.assertEqual(code, 250)
            code, response = client.docmd('MAIL FROM: <anne@example.com>')
            self.assertEqual(code, 250)
            code, response = client.docmd('RCPT')
            self.assertEqual(code, 501)
            self.assertEqual(
                response,
                b'Syntax: RCPT TO: <address> [SP <mail-parameters>]')

    def test_rcpt_no_address(self):
        with SMTP(*self.address) as client:
            code, response = client.ehlo('example.com')
            self.assertEqual(code, 250)
            code, response = client.docmd('MAIL FROM: <anne@example.com>')
            self.assertEqual(code, 250)
            code, response = client.docmd('RCPT TO:')
            self.assertEqual(code, 501)
            self.assertEqual(
                response,
                b'Syntax: RCPT TO: <address> [SP <mail-parameters>]')

    def test_rcpt_with_params_no_esmtp(self):
        with SMTP(*self.address) as client:
            code, response = client.helo('example.com')
            self.assertEqual(code, 250)
            code, response = client.docmd('MAIL FROM: <anne@example.com>')
            self.assertEqual(code, 250)
            code, response = client.docmd(
                'RCPT TO: <bart@example.com> SIZE=1000')
            self.assertEqual(code, 501)
            self.assertEqual(response, b'Syntax: RCPT TO: <address>')

    def test_rcpt_with_bad_params(self):
        with SMTP(*self.address) as client:
            code, response = client.ehlo('example.com')
            self.assertEqual(code, 250)
            code, response = client.docmd('MAIL FROM: <anne@example.com>')
            self.assertEqual(code, 250)
            code, response = client.docmd(
                'RCPT TO: <bart@example.com> #$%=!@#')
            self.assertEqual(code, 501)
            self.assertEqual(
                response,
                b'Syntax: RCPT TO: <address> [SP <mail-parameters>]')

    def test_rcpt_with_unknown_params(self):
        with SMTP(*self.address) as client:
            code, response = client.ehlo('example.com')
            self.assertEqual(code, 250)
            code, response = client.docmd('MAIL FROM: <anne@example.com>')
            self.assertEqual(code, 250)
            code, response = client.docmd(
                'RCPT TO: <bart@example.com> FOOBAR')
            self.assertEqual(code, 555)
            self.assertEqual(
                response,
                b'RCPT TO parameters not recognized or not implemented')

    def test_rset(self):
        with SMTP(*self.address) as client:
            code, response = client.rset()
            self.assertEqual(code, 250)
            self.assertEqual(response, b'OK')

    def test_rset_with_arg(self):
        with SMTP(*self.address) as client:
            code, response = client.docmd('RSET FOO')
            self.assertEqual(code, 501)
            self.assertEqual(response, b'Syntax: RSET')

    def test_vrfy(self):
        with SMTP(*self.address) as client:
            code, response = client.docmd('VRFY <anne@example.com>')
            self.assertEqual(code, 252)
            self.assertEqual(
              response,
              b'Cannot VRFY user, but will accept message and attempt delivery'
              )

    def test_vrfy_no_arg(self):
        with SMTP(*self.address) as client:
            code, response = client.docmd('VRFY')
            self.assertEqual(code, 501)
            self.assertEqual(response, b'Syntax: VRFY <address>')

    def test_vrfy_not_an_address(self):
        with SMTP(*self.address) as client:
            code, response = client.docmd('VRFY @@')
            self.assertEqual(code, 502)
            self.assertEqual(response, b'Could not VRFY @@')

    def test_data_no_helo(self):
        with SMTP(*self.address) as client:
            code, response = client.docmd('DATA')
            self.assertEqual(code, 503)
            self.assertEqual(response, b'Error: send HELO first')

    def test_data_no_rcpt(self):
        with SMTP(*self.address) as client:
            code, response = client.helo('example.com')
            self.assertEqual(code, 250)
            code, response = client.docmd('DATA')
            self.assertEqual(code, 503)
            self.assertEqual(response, b'Error: need RCPT command')

    def test_data_invalid_params(self):
        with SMTP(*self.address) as client:
            code, response = client.helo('example.com')
            self.assertEqual(code, 250)
            code, response = client.docmd('MAIL FROM: <anne@example.com>')
            self.assertEqual(code, 250)
            code, response = client.docmd('RCPT TO: <anne@example.com>')
            self.assertEqual(code, 250)
            code, response = client.docmd('DATA FOOBAR')
            self.assertEqual(code, 501)
            self.assertEqual(response, b'Syntax: DATA')

    def test_empty_command(self):
        with SMTP(*self.address) as client:
            code, response = client.docmd('')
            self.assertEqual(code, 500)
            self.assertEqual(response, b'Error: bad syntax')

    def test_too_long_command(self):
        with SMTP(*self.address) as client:
            code, response = client.docmd('a' * 513)
            self.assertEqual(code, 500)
            self.assertEqual(response, b'Error: line too long')

    def test_unknown_command(self):
        with SMTP(*self.address) as client:
            code, response = client.docmd('FOOBAR')
            self.assertEqual(code, 500)
            self.assertEqual(
                response,
                b'Error: command "FOOBAR" not recognized')


class TestSMTPWithController(unittest.TestCase):
    def test_mail_with_size_too_large(self):
        controller = SizedController(Sink(), 9999)
        controller.start()
        self.addCleanup(controller.stop)
        with SMTP(controller.hostname, controller.port) as client:
            client.ehlo('example.com')
            code, response = client.docmd(
                'MAIL FROM: <anne@example.com> SIZE=10000')
            self.assertEqual(code, 552)
            self.assertEqual(
                response,
                b'Error: message size exceeds fixed maximum message size')

    def test_mail_with_compatible_smtputf8(self):
        handler = ReceivingHandler()
        controller = SMTPUTF8Controller(handler)
        controller.start()
        self.addCleanup(controller.stop)
        recipient = 'bart\xCB@example.com'
        sender = 'anne\xCB@example.com'
        with SMTP(controller.hostname, controller.port) as client:
            client.ehlo('example.com')
            client.send(
                bytes(
                    'MAIL FROM: <' + sender + '> SMTPUTF8\r\n',
                    encoding='utf-8'
                )
            )
            code, response = client.getreply()
            self.assertEqual(code, 250)
            self.assertEqual(response, b'OK')
            client.send(
                bytes(
                    'RCPT TO: <' + recipient + '>\r\n',
                    encoding='utf-8'
                )
            )
            code, response = client.getreply()
            self.assertEqual(code, 250)
            self.assertEqual(response, b'OK')
            code, response = client.data("")
            self.assertEqual(code, 250)
            self.assertEqual(response, b'OK')
        self.assertEqual(handler.box[0][2][0], recipient)
        self.assertEqual(handler.box[0][1], sender)

    def test_mail_with_unrequited_smtputf8(self):
        controller = SMTPUTF8Controller(Sink())
        controller.start()
        self.addCleanup(controller.stop)
        with SMTP(controller.hostname, controller.port) as client:
            client.ehlo('example.com')
            code, response = client.docmd('MAIL FROM: <anne@example.com>')
            self.assertEqual(code, 250)
            self.assertEqual(response, b'OK')

    def test_mail_with_incompatible_smtputf8(self):
        controller = SMTPUTF8Controller(Sink())
        controller.start()
        self.addCleanup(controller.stop)
        with SMTP(controller.hostname, controller.port) as client:
            client.ehlo('example.com')
            code, response = client.docmd(
                'MAIL FROM: <anne@example.com> SMTPUTF8=YES')
            self.assertEqual(code, 501)
            self.assertEqual(response, b'Error: SMTPUTF8 takes no arguments')

    def test_mail_invalid_body(self):
        controller = Controller(Sink())
        controller.start()
        self.addCleanup(controller.stop)
        with SMTP(controller.hostname, controller.port) as client:
            client.ehlo('example.com')
            code, response = client.docmd(
                'MAIL FROM: <anne@example.com> BODY 9BIT')
            self.assertEqual(code, 501)
            self.assertEqual(response,
                             b'Error: BODY can only be one of 7BIT, 8BITMIME')

    def test_esmtp_no_size_limit(self):
        controller = SizedController(Sink(), size=None)
        controller.start()
        self.addCleanup(controller.stop)
        with SMTP(controller.hostname, controller.port) as client:
            code, response = client.ehlo('example.com')
            self.assertEqual(code, 250)
            for line in response.splitlines():
                self.assertNotEqual(line[:4], b'SIZE')

    def test_process_message_error(self):
        controller = Controller(ErroringHandler())
        controller.start()
        self.addCleanup(controller.stop)
        with SMTP(controller.hostname, controller.port) as client:
            code, response = client.ehlo('example.com')
            self.assertEqual(code, 250)
            with self.assertRaises(SMTPDataError) as cm:
                client.sendmail('anne@example.com', ['bart@example.com'], """\
From: anne@example.com
To: bart@example.com
Subject: A test

Testing
""")
                self.assertEqual(cm.exception.code, 499)
                self.assertEqual(cm.exception.response,
                                 b'Could not accept the message')

    def test_too_long_message_body(self):
        controller = SizedController(Sink(), size=100)
        controller.start()
        self.addCleanup(controller.stop)
        with SMTP(controller.hostname, controller.port) as client:
            client.helo('example.com')
            mail = '\r\n'.join(['z' * 20] * 10)
<<<<<<< HEAD
            with self.assertRaises(SMTPResponseException) as ctx:
                client.sendmail('anne@example.com', ['bart@example.com'], mail)
            e = ctx.exception
            self.assertEqual(e.smtp_code, 552)
            self.assertEqual(e.smtp_error, b'Error: Too much mail data')
=======
            with self.assertRaises(SMTPResponseException) as cm:
                client.sendmail('anne@example.com', ['bart@example.com'], mail)
            self.assertEqual(cm.exception.smtp_code, 552)
            self.assertEqual(cm.exception.smtp_error,
                             b'Error: Too much mail data')
>>>>>>> 7f234f4a

    def test_dots_escaped(self):
        handler = ReceivingHandler()
        controller = UTF8Controller(handler)
        controller.start()
        self.addCleanup(controller.stop)
        with SMTP(controller.hostname, controller.port) as client:
            client.helo('example.com')
<<<<<<< HEAD
            mail = '\r\n'.join([
                'Test', '.', 'mail'
            ])
            client.sendmail('anne@example.com', ['bart@example.com'], mail)
        self.assertEqual(len(handler.box), 1)
        mail = handler.box[0]
        self.assertEqual(mail[3], 'Test\n.\nmail')

    def test_unexpected_errors(self):
        class ErrorSMTP(Server):
            @asyncio.coroutine
            def smtp_HELO(self, hostname):
                raise ValueError('test')

        class ErrorController(Controller):
            def factory(self):
                return ErrorSMTP(self.handler)

        handler = ErroringHandler()
        controller = ErrorController(handler)
        controller.start()
        self.addCleanup(controller.stop)
        with SMTP(controller.hostname, controller.port) as client:
            code, response = client.helo('example.com')
        self.assertEqual(code, 500)
        self.assertEqual(response, b'Error: test')
        self.assertIsInstance(handler.error, ValueError)


class Test8bitEncodings(unittest.TestCase):
    def setUp(self):
        self.controller = UTF8Controller(Sink)
        self.controller.start()
        self.addCleanup(self.controller.stop)
        self.address = (self.controller.hostname, self.controller.port)

    def test_bad_helo(self):
        with SMTP(*self.address) as client:
            client.send(b'HELO \xFF\r\n')
            code, response = client.getreply()
            self.assertEqual(code, 250)

    def test_bad_ehlo(self):
        with SMTP(*self.address) as client:
            client.send(b'EHLO \xFF\r\n')
            code, response = client.getreply()
            self.assertEqual(code, 250)

    def test_bad_help(self):
        with SMTP(*self.address) as client:
            client.send(b'help \xFF\r\n')
            code, response = client.getreply()
            self.assertEqual(code, 501)

    def test_8bit_mail(self):
        with SMTP(*self.address) as client:
            client.ehlo('test')
            client.send(b'MAIL FROM:ann\xFF@example.com\r\n')
            code, response = client.getreply()
            self.assertEqual(code, 250)

    def test_8bit_rcpt(self):
        with SMTP(*self.address) as client:
            client.ehlo('test')
            client.mail('anne@example.com')
            client.send(b'RCPT TO:\xFF\r\n')
            code, response = client.getreply()
            self.assertEqual(code, 250)


class TestBadEncodings(unittest.TestCase):
    def setUp(self):
        self.controller = StrictASCIIController(Sink)
        self.controller.start()
        self.addCleanup(self.controller.stop)
        self.address = (self.controller.hostname, self.controller.port)

    def test_bad_helo(self):
        with SMTP(*self.address) as client:
            client.send(b'HELO \xFF\r\n')
            code, response = client.getreply()
            self.assertEqual(code, 250)

    def test_bad_ehlo(self):
        with SMTP(*self.address) as client:
            client.send(b'EHLO \xFF\r\n')
            code, response = client.getreply()
            self.assertEqual(code, 250)

    def test_bad_help(self):
        with SMTP(*self.address) as client:
            client.send(b'help \xFF\r\n')
            code, response = client.getreply()
            self.assertEqual(code, 501)

    def test_8bit_mail(self):
        with SMTP(*self.address) as client:
            client.ehlo('test')
            client.send(b'MAIL FROM:ann\xFF@example.com\r\n')
            code, response = client.getreply()
            self.assertEqual(code, 501)

    def test_8bit_rcpt(self):
        with SMTP(*self.address) as client:
            client.ehlo('test')
            client.mail('anne@example.com')
            client.send(b'RCPT TO:\xFF\r\n')
            code, response = client.getreply()
            self.assertEqual(code, 501)


class TestBadBody(unittest.TestCase):
    def setUp(self):
        controller = SMTPUTF8Controller(Sink)
        controller.start()
        self.addCleanup(controller.stop)
        self.address = (controller.hostname, controller.port)

    def test_rcpt_bad_body(self):
        with SMTP(*self.address) as client:
            client.ehlo('example.com')
            client.mail('anne@example.com')
            code, response = client.docmd(
                'RCPT TO: <anne@example.com> BODY=UTF8')
            self.assertEqual(code, 555)
            self.assertEqual(
                response,
                b'RCPT TO parameters not recognized or not implemented'
            )

    def test_data_arg(self):
        with SMTP(*self.address) as client:
            client.ehlo('example.com')
            client.mail('anne@example.com')
            client.rcpt('anne@example.com')
            code, response = client.docmd('DATA BODY=UTF8')
            self.assertEqual(code, 501)
            self.assertEqual(response, b'Syntax: DATA')

    def test_too_long_command(self):
        with SMTP(*self.address) as client:
            client.ehlo('HELLO')
            code, response = client.docmd('HELLO ' + 'z' * 512)
            self.assertEqual(code, 500)
            self.assertEqual(response, b'Error: line too long')

    def test_unknown_command(self):
        with SMTP(*self.address) as client:
            code, response = client.docmd('ZZ')
            self.assertEqual(code, 500)
            self.assertEqual(response, b'Error: command "ZZ" not recognized')

    def test_empty_command(self):
        with SMTP(*self.address) as client:
            code, response = client.docmd('')
        self.assertEqual(code, 500)
        self.assertEqual(response, b'Error: bad syntax')
=======
            mail = CRLF.join(['Test', '.', 'mail'])
            client.sendmail('anne@example.com', ['bart@example.com'], mail)
            self.assertEqual(len(handler.box), 1)
            mail = handler.box[0]
            self.assertEqual(mail[3], 'Test\r\n.\r\nmail')
>>>>>>> 7f234f4a


class TestCustomizations(unittest.TestCase):
    def test_custom_hostname(self):
        controller = CustomHostnameController(Sink)
        controller.start()
        self.addCleanup(controller.stop)
        with SMTP(controller.hostname, controller.port) as client:
            code, response = client.helo('example.com')
            self.assertEqual(code, 250)
            self.assertEqual(response, bytes('custom.localhost', 'utf-8'))

    def test_custom_greeting(self):
        controller = CustomIdentController(Sink)
        controller.start()
        self.addCleanup(controller.stop)
        with SMTP() as client:
            code, msg = client.connect(controller.hostname, controller.port)
            self.assertEqual(code, 220)
            # The hostname prefix is unpredictable.
            self.assertEqual(msg[-22:], b'Identifying SMTP v2112')

    def test_default_greeting(self):
        controller = Controller(Sink)
        controller.start()
        self.addCleanup(controller.stop)
        with SMTP() as client:
            code, msg = client.connect(controller.hostname, controller.port)
            self.assertEqual(code, 220)
            # The hostname prefix is unpredictable.
            self.assertEqual(msg[-len(GREETING):], bytes(GREETING, 'utf-8'))

    def test_mail_invalid_body_param(self):
        controller = NoDecodeController(Sink)
        controller.start()
        self.addCleanup(controller.stop)
        with SMTP() as client:
            code, msg = client.connect(controller.hostname, controller.port)
            client.ehlo('example.com')
            code, response = client.docmd(
                'MAIL FROM: <anne@example.com> BODY=FOOBAR')
            self.assertEqual(code, 501)
            self.assertEqual(
                response,
                b'Error: BODY can only be one of 7BIT, 8BITMIME')<|MERGE_RESOLUTION|>--- conflicted
+++ resolved
@@ -8,13 +8,10 @@
 from aiosmtpd.handlers import Sink
 from aiosmtpd.smtp import SMTP as Server, __ident__ as GREETING
 from smtplib import SMTP, SMTPDataError, SMTPResponseException
-<<<<<<< HEAD
-=======
 from unittest.mock import Mock
 
 CRLF = '\r\n'
 BCRLF = b'\r\n'
->>>>>>> 7f234f4a
 
 
 class UTF8Controller(Controller):
@@ -81,15 +78,6 @@
     @asyncio.coroutine
     def handle_exception(self, e):
         self.error = e
-
-
-class ReceivingHandler:
-    box = None
-
-    def process_message(self, *args, **kws):
-        if not self.box:
-            self.box = []
-        self.box.append(args)
 
 
 class TestProtocol(unittest.TestCase):
@@ -697,19 +685,11 @@
         with SMTP(controller.hostname, controller.port) as client:
             client.helo('example.com')
             mail = '\r\n'.join(['z' * 20] * 10)
-<<<<<<< HEAD
-            with self.assertRaises(SMTPResponseException) as ctx:
-                client.sendmail('anne@example.com', ['bart@example.com'], mail)
-            e = ctx.exception
-            self.assertEqual(e.smtp_code, 552)
-            self.assertEqual(e.smtp_error, b'Error: Too much mail data')
-=======
             with self.assertRaises(SMTPResponseException) as cm:
                 client.sendmail('anne@example.com', ['bart@example.com'], mail)
             self.assertEqual(cm.exception.smtp_code, 552)
             self.assertEqual(cm.exception.smtp_error,
                              b'Error: Too much mail data')
->>>>>>> 7f234f4a
 
     def test_dots_escaped(self):
         handler = ReceivingHandler()
@@ -718,14 +698,11 @@
         self.addCleanup(controller.stop)
         with SMTP(controller.hostname, controller.port) as client:
             client.helo('example.com')
-<<<<<<< HEAD
-            mail = '\r\n'.join([
-                'Test', '.', 'mail'
-            ])
+            mail = CRLF.join(['Test', '.', 'mail'])
             client.sendmail('anne@example.com', ['bart@example.com'], mail)
-        self.assertEqual(len(handler.box), 1)
-        mail = handler.box[0]
-        self.assertEqual(mail[3], 'Test\n.\nmail')
+            self.assertEqual(len(handler.box), 1)
+            mail = handler.box[0]
+            self.assertEqual(mail[3], 'Test\r\n.\r\nmail')
 
     def test_unexpected_errors(self):
         class ErrorSMTP(Server):
@@ -876,13 +853,6 @@
             code, response = client.docmd('')
         self.assertEqual(code, 500)
         self.assertEqual(response, b'Error: bad syntax')
-=======
-            mail = CRLF.join(['Test', '.', 'mail'])
-            client.sendmail('anne@example.com', ['bart@example.com'], mail)
-            self.assertEqual(len(handler.box), 1)
-            mail = handler.box[0]
-            self.assertEqual(mail[3], 'Test\r\n.\r\nmail')
->>>>>>> 7f234f4a
 
 
 class TestCustomizations(unittest.TestCase):
