--- conflicted
+++ resolved
@@ -40,7 +40,6 @@
         server.command_size_limits['DATA'] = 1024
         self.assertEqual(server.max_command_size_limit, 1024)
 
-<<<<<<< HEAD
     def test_socket_error(self):
         # Testing starting a server with a port already in use
         s1 = UTF8Controller(Sink(), port=8025)
@@ -49,7 +48,7 @@
         self.addCleanup(s2.stop)
         s1.start()
         self.assertRaises(socket.error, s2.start)
-=======
+
     def test_server_attribute(self):
         controller = UTF8Controller(Sink())
         self.assertIsNone(controller.server)
@@ -58,5 +57,4 @@
             self.assertIsNotNone(controller.server)
         finally:
             controller.stop()
-            self.assertIsNone(controller.server)
->>>>>>> cfcee659
+            self.assertIsNone(controller.server)