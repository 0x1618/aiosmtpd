import socket
import asyncio
import logging
import collections

from email._header_value_parser import get_addr_spec, get_angle_addr
from email.errors import HeaderParseError
from public import public
from warnings import warn


try:
    import ssl
    from asyncio import sslproto
except ImportError:                                 # pragma: nocover
    _has_ssl = False
else:                                               # pragma: nocover
    _has_ssl = sslproto and hasattr(ssl, 'MemoryBIO')


__version__ = '1.0a5+'
__ident__ = 'Python SMTP {}'.format(__version__)
log = logging.getLogger('mail.log')


DATA_SIZE_DEFAULT = 33554432
EMPTYBYTES = b''
NEWLINE = '\n'
MISSING = object()


@public
class Session:
    def __init__(self, loop):
        self.peer = None
        self.ssl = None
        self.host_name = None
        self.extended_smtp = False
        self.loop = loop


@public
class Envelope:
    def __init__(self):
        self.mail_from = None
        self.mail_options = []
        self.content = None
        self.rcpt_tos = []
        self.rcpt_options = []


# This is here to enable debugging output when the -E option is given to the
# unit test suite.  In that case, this function is mocked to set the debug
# level on the loop (as if PYTHONASYNCIODEBUG=1 were set).
def make_loop():
    return asyncio.get_event_loop()


@public
class SMTP(asyncio.StreamReaderProtocol):
    command_size_limit = 512
    command_size_limits = collections.defaultdict(
        lambda x=command_size_limit: x)

    def __init__(self, handler,
                 *,
                 data_size_limit=DATA_SIZE_DEFAULT,
                 enable_SMTPUTF8=False,
                 decode_data=False,
                 hostname=None,
                 tls_context=None,
                 require_starttls=False,
                 loop=None):
        self.__ident__ = __ident__
        self.loop = loop if loop else make_loop()
        super().__init__(
            asyncio.StreamReader(loop=self.loop),
            client_connected_cb=self._client_connected_cb,
            loop=self.loop)
        self.event_handler = handler
        self.data_size_limit = data_size_limit
        self.enable_SMTPUTF8 = enable_SMTPUTF8
        if enable_SMTPUTF8:
            if decode_data:
                raise ValueError(
                    "decode_data and enable_SMTPUTF8 cannot be set to "
                    "True at the same time")
            decode_data = False
        self._decode_data = decode_data
        self.command_size_limits.clear()
        if hostname:
            self.hostname = hostname
        else:
            self.hostname = socket.getfqdn()
        self.tls_context = tls_context
        if tls_context:
            # Through rfc3207 part 4.1 certificate checking is part of SMTP
            # protocol, not SSL layer.
            self.tls_context.check_hostname = False
            self.tls_context.verify_mode = ssl.CERT_NONE
        self.require_starttls = tls_context and require_starttls
        self._tls_handshake_okay = True
        self._tls_protocol = None
        self.session = None
        self.envelope = None
        self.transport = None
        self._handler_coroutine = None

    def _create_session(self):
        return Session(self.loop)

    def _create_envelope(self):
        return Envelope()

    @asyncio.coroutine
    def _call_handler_hook(self, command, *args):
        hook = getattr(self.event_handler, 'handle_' + command, None)
        if hook is None:
            return MISSING
        status = yield from hook(self, self.session, self.envelope, *args)
        return status

    @property
    def max_command_size_limit(self):
        try:
            return max(self.command_size_limits.values())
        except ValueError:
            return self.command_size_limit

    def connection_made(self, transport):
        # Reset state due to rfc3207 part 4.2.
        self._set_rset_state()
        self.session = self._create_session()
        self.session.peer = transport.get_extra_info('peername')
        is_instance = (_has_ssl and
                       isinstance(transport, sslproto._SSLProtocolTransport))
        if self.transport is not None and is_instance:   # pragma: nossl
            # It is STARTTLS connection over normal connection.
            self._reader._transport = transport
            self._writer._transport = transport
            self.transport = transport
            # Do SSL certificate checking as rfc3207 part 4.1 says.
            # Why _extra is protected attribute?
            self.session.ssl = self._tls_protocol._extra
            handler = getattr(self.event_handler, 'handle_STARTTLS', None)
            if handler is None:
                self._tls_handshake_okay = True
            else:
                self._tls_handshake_okay = handler(
                    self, self.session, self.envelope)
        else:
            super().connection_made(transport)
            self.transport = transport
            log.info('Peer: %r', self.session.peer)
            # Process the client's requests.
            self._handler_coroutine = self.loop.create_task(
                self._handle_client())

    def connection_lost(self, error):
        log.info('%r connection lost', self.session.peer)
        super().connection_lost(error)
        self._writer.close()
        self.transport = None

    def _client_connected_cb(self, reader, writer):
        # This is redundant since we subclass StreamReaderProtocol, but I like
        # the shorter names.
        self._reader = reader
        self._writer = writer

    def eof_received(self):
        log.info('%r EOF received', self.session.peer)
        self._handler_coroutine.cancel()
        if not self._connection_closed:             # pragma: nopy34
            return super().eof_received()

    def _set_post_data_state(self):
        """Reset state variables to their post-DATA state."""
        self.envelope = self._create_envelope()
        self.require_SMTPUTF8 = False

    def _set_rset_state(self):
        """Reset all state variables except the greeting."""
        self._set_post_data_state()

    @asyncio.coroutine
    def push(self, status):
        response = bytes(
            status + '\r\n', 'utf-8' if self.require_SMTPUTF8 else 'ascii')
        self._writer.write(response)
        log.debug(response)
        yield from self._writer.drain()

    @asyncio.coroutine
    def handle_exception(self, error):
        if hasattr(self.event_handler, 'handle_exception'):
            yield from self.event_handler.handle_exception(error)

    @asyncio.coroutine
    def _handle_client(self):
        log.info('%r handling connection', self.session.peer)
        yield from self.push(
            '220 {} {}'.format(self.hostname, self.__ident__))
        while self.transport is not None:          # pragma: no branch
            # XXX Put the line limit stuff into the StreamReader?
            try:
                line = yield from self._reader.readline()
                log.debug('_handle_client readline: %s', line)
            except (ConnectionResetError, asyncio.CancelledError) as error:
                # The connection got reset during the DATA command.
                log.info('Connection lost during _handle_client()')
                self.connection_lost(error)
                return
            try:
                # XXX this rstrip may not completely preserve old behavior.
                line = line.decode('utf-8').rstrip('\r\n')
                log.info('%r Data: %s', self.session.peer, line)
                if not line:
                    yield from self.push('500 Error: bad syntax')
                    continue
                i = line.find(' ')
                if i < 0:
                    command = line.upper()
                    arg = None
                else:
                    command = line[:i].upper()
                    arg = line[i+1:].strip()
                max_sz = (self.command_size_limits[command]
                          if self.session.extended_smtp
                          else self.command_size_limit)
                if len(line) > max_sz:
                    yield from self.push('500 Error: line too long')
                    continue
                if (not self._tls_handshake_okay
                        and command != 'QUIT'):             # pragma: nossl
                    yield from self.push(
                        '554 Command refused due to lack of security')
                    continue
                if (self.require_starttls
                        and (not self._tls_protocol)
                        and (command not in ['EHLO', 'STARTTLS', 'QUIT'])):
                    # RFC3207 part 4
                    yield from self.push(
                        '530 Must issue a STARTTLS command first')
                    continue
                method = getattr(self, 'smtp_' + command, None)
                if method is None:
                    yield from self.push(
                        '500 Error: command "%s" not recognized' % command)
                    continue
                yield from method(arg)
            except Exception as error:
                yield from self.push('500 Error: ({}) {}'.format(
                    error.__class__.__name__, str(error)))
                log.exception('SMTP session exception')
                yield from self.handle_exception(error)

    # SMTP and ESMTP commands
    @asyncio.coroutine
    def smtp_HELO(self, hostname):
        if not hostname:
            yield from self.push('501 Syntax: HELO hostname')
            return
        # See issue #21783 for a discussion of this behavior.
        if self.session.host_name:
            yield from self.push('503 Duplicate HELO/EHLO')
            return
        self._set_rset_state()
        self.session.extended_smtp = False
        status = yield from self._call_handler_hook('HELO', hostname)
        if status is MISSING:
            self.session.host_name = hostname
            status = '250 {}'.format(self.hostname)
        yield from self.push(status)

    @asyncio.coroutine
    def smtp_EHLO(self, hostname):
        if not hostname:
            yield from self.push('501 Syntax: EHLO hostname')
            return
        # See https://bugs.python.org/issue21783 for a discussion of this
        # behavior.
        if self.session.host_name:
            yield from self.push('503 Duplicate HELO/EHLO')
            return
        self._set_rset_state()
        self.session.extended_smtp = True
        yield from self.push('250-%s' % self.hostname)
        if self.data_size_limit:
            yield from self.push('250-SIZE %s' % self.data_size_limit)
            self.command_size_limits['MAIL'] += 26
        if not self._decode_data:
            yield from self.push('250-8BITMIME')
        if self.enable_SMTPUTF8:
            yield from self.push('250-SMTPUTF8')
            self.command_size_limits['MAIL'] += 10
        if (self.tls_context and
                not self._tls_protocol and
                _has_ssl):                        # pragma: nossl
            yield from self.push('250-STARTTLS')
        if hasattr(self, 'ehlo_hook'):
            warn('Use handler.handle_EHLO() instead of .ehlo_hook()',
                 DeprecationWarning)
            yield from self.ehlo_hook()
        status = yield from self._call_handler_hook('EHLO', hostname)
        if status is MISSING:
            self.session.host_name = hostname
            status = '250 HELP'
        yield from self.push(status)

    @asyncio.coroutine
    def smtp_NOOP(self, arg):
        if arg:
            yield from self.push('501 Syntax: NOOP')
        else:
            status = yield from self._call_handler_hook('NOOP')
            yield from self.push('250 OK' if status is MISSING else status)

    @asyncio.coroutine
    def smtp_QUIT(self, arg):
        if arg:
            yield from self.push('501 Syntax: QUIT')
        else:
            status = yield from self._call_handler_hook('QUIT')
            yield from self.push('221 Bye' if status is MISSING else status)
            self._handler_coroutine.cancel()
            self.transport.close()

    @asyncio.coroutine
    def smtp_STARTTLS(self, arg):                   # pragma: nossl
        log.info('%r STARTTLS', self.session.peer)
        if arg:
            yield from self.push('501 Syntax: STARTTLS')
            return
        if not (self.tls_context and _has_ssl):
            yield from self.push('454 TLS not available')
            return
        yield from self.push('220 Ready to start TLS')
        # Create SSL layer.
        self._tls_protocol = sslproto.SSLProtocol(
            self.loop,
            self,
            self.tls_context,
            None,
            server_side=True)
        # Reconfigure transport layer.
        socket_transport = self.transport
        socket_transport._protocol = self._tls_protocol
        # Reconfigure protocol layer. Cant understand why app transport is
        # protected property, if it MUST be used externally.
        self.transport = self._tls_protocol._app_transport
        # Start handshake.
        self._tls_protocol.connection_made(socket_transport)

    def _strip_command_keyword(self, keyword, arg):
        keylen = len(keyword)
        if arg[:keylen].upper() == keyword:
            return arg[keylen:].strip()
        return ''

    def _getaddr(self, arg):
        if not arg:
            return '', ''
        if arg.lstrip().startswith('<'):
            address, rest = get_angle_addr(arg)
        else:
            address, rest = get_addr_spec(arg)
        return address.addr_spec, rest

    def _getparams(self, params):
        # Return params as dictionary. Return None if not all parameters
        # appear to be syntactically valid according to RFC 1869.
        result = {}
        for param in params:
            param, eq, value = param.partition('=')
            if not param.isalnum() or eq and not value:
                return None
            result[param] = value if eq else True
        return result

    @asyncio.coroutine
    def smtp_HELP(self, arg):
        if arg:
            extended = ' [SP <mail-parameters>]'
            lc_arg = arg.upper()
            if lc_arg == 'EHLO':
                yield from self.push('250 Syntax: EHLO hostname')
            elif lc_arg == 'HELO':
                yield from self.push('250 Syntax: HELO hostname')
            elif lc_arg == 'MAIL':
                msg = '250 Syntax: MAIL FROM: <address>'
                if self.session.extended_smtp:
                    msg += extended
                yield from self.push(msg)
            elif lc_arg == 'RCPT':
                msg = '250 Syntax: RCPT TO: <address>'
                if self.session.extended_smtp:
                    msg += extended
                yield from self.push(msg)
            elif lc_arg == 'DATA':
                yield from self.push('250 Syntax: DATA')
            elif lc_arg == 'RSET':
                yield from self.push('250 Syntax: RSET')
            elif lc_arg == 'NOOP':
                yield from self.push('250 Syntax: NOOP')
            elif lc_arg == 'QUIT':
                yield from self.push('250 Syntax: QUIT')
            elif lc_arg == 'VRFY':
                yield from self.push('250 Syntax: VRFY <address>')
            else:
                yield from self.push(
                    '501 Supported commands: EHLO HELO MAIL RCPT '
                    'DATA RSET NOOP QUIT VRFY')
        else:
            yield from self.push(
                '250 Supported commands: EHLO HELO MAIL RCPT DATA '
                'RSET NOOP QUIT VRFY')

    @asyncio.coroutine
    def smtp_VRFY(self, arg):
        if arg:
            try:
                address, params = self._getaddr(arg)
            except HeaderParseError:
                address = None
            if address is None:
                yield from self.push('502 Could not VRFY %s' % arg)
            else:
                status = yield from self._call_handler_hook('VRFY', address)
                yield from self.push(
                    '252 Cannot VRFY user, but will accept message '
                    'and attempt delivery'
                    if status is MISSING else status)
        else:
            yield from self.push('501 Syntax: VRFY <address>')

    @asyncio.coroutine
    def smtp_MAIL(self, arg):
        if not self.session.host_name:
            yield from self.push('503 Error: send HELO first')
            return
        log.debug('===> MAIL %s', arg)
        syntaxerr = '501 Syntax: MAIL FROM: <address>'
        if self.session.extended_smtp:
            syntaxerr += ' [SP <mail-parameters>]'
        if arg is None:
            yield from self.push(syntaxerr)
            return
        arg = self._strip_command_keyword('FROM:', arg)
        address, params = self._getaddr(arg)
        if not address:
            yield from self.push(syntaxerr)
            return
        if not self.session.extended_smtp and params:
            yield from self.push(syntaxerr)
            return
        if self.envelope.mail_from:
            yield from self.push('503 Error: nested MAIL command')
            return
        mail_options = params.upper().split()
        params = self._getparams(mail_options)
        if params is None:
            yield from self.push(syntaxerr)
            return
        if not self._decode_data:
            body = params.pop('BODY', '7BIT')
            if body not in ['7BIT', '8BITMIME']:
                yield from self.push(
                    '501 Error: BODY can only be one of 7BIT, 8BITMIME')
                return
        if self.enable_SMTPUTF8:
            smtputf8 = params.pop('SMTPUTF8', False)
            if smtputf8 is True:
                self.require_SMTPUTF8 = True
            elif smtputf8 is not False:
                yield from self.push('501 Error: SMTPUTF8 takes no arguments')
                return
        size = params.pop('SIZE', None)
        if size:
            if isinstance(size, bool) or not size.isdigit():
                yield from self.push(syntaxerr)
                return
            elif self.data_size_limit and int(size) > self.data_size_limit:
                yield from self.push(
                    '552 Error: message size exceeds fixed maximum message '
                    'size')
                return
        if len(params) > 0:
            yield from self.push(
                '555 MAIL FROM parameters not recognized or not implemented')
            return
        status = yield from self._call_handler_hook(
            'MAIL', address, mail_options)
        if status is MISSING:
            self.envelope.mail_from = address
            self.envelope.mail_options.extend(mail_options)
            status = '250 OK'
        log.info('%r sender: %s', self.session.peer, address)
        yield from self.push(status)

    @asyncio.coroutine
    def smtp_RCPT(self, arg):
        if not self.session.host_name:
            yield from self.push('503 Error: send HELO first')
            return
        log.debug('===> RCPT %s', arg)
        if not self.envelope.mail_from:
            yield from self.push('503 Error: need MAIL command')
            return
        syntaxerr = '501 Syntax: RCPT TO: <address>'
        if self.session.extended_smtp:
            syntaxerr += ' [SP <mail-parameters>]'
        if arg is None:
            yield from self.push(syntaxerr)
            return
        arg = self._strip_command_keyword('TO:', arg)
        address, params = self._getaddr(arg)
        if not address:
            yield from self.push(syntaxerr)
            return
        if not self.session.extended_smtp and params:
            yield from self.push(syntaxerr)
            return
        rcpt_options = params.upper().split()
        params = self._getparams(rcpt_options)
        if params is None:
            yield from self.push(syntaxerr)
            return
        # XXX currently there are no options we recognize.
        if len(params) > 0:
            yield from self.push(
                '555 RCPT TO parameters not recognized or not implemented')
            return
        status = yield from self._call_handler_hook(
            'RCPT', address, rcpt_options)
        if status is MISSING:
            self.envelope.rcpt_tos.append(address)
            self.envelope.rcpt_options.extend(rcpt_options)
            status = '250 OK'
        log.info('%r recip: %s', self.session.peer, address)
        yield from self.push(status)

    @asyncio.coroutine
    def smtp_RSET(self, arg):
        if arg:
            yield from self.push('501 Syntax: RSET')
            return
        self._set_rset_state()
        if hasattr(self, 'rset_hook'):
            warn('Use handler.handle_RSET() instead of .rset_hook()',
                 DeprecationWarning)
            yield from self.rset_hook()
        status = yield from self._call_handler_hook('RSET')
        yield from self.push('250 OK' if status is MISSING else status)

    @asyncio.coroutine
    def smtp_DATA(self, arg):
        if not self.session.host_name:
            yield from self.push('503 Error: send HELO first')
            return
        if not self.envelope.rcpt_tos:
            yield from self.push('503 Error: need RCPT command')
            return
        if arg:
            yield from self.push('501 Syntax: DATA')
            return
        yield from self.push('354 End data with <CR><LF>.<CR><LF>')
        data = []
        num_bytes = 0
        size_exceeded = False
<<<<<<< HEAD
        while self.transport:          # pragma: no branch
            line = yield from self._reader.readline()
=======
        while not self._connection_closed:          # pragma: no branch
            try:
                line = yield from self._reader.readline()
                log.debug('DATA readline: %s', line)
            except (ConnectionResetError, asyncio.CancelledError) as error:
                # The connection got reset during the DATA command.
                log.info('Connection lost during DATA')
                self.connection_lost(error)
                return
>>>>>>> ea138679
            if line == b'.\r\n':
                if data:
                    data[-1] = data[-1].rstrip(b'\r\n')
                break
            num_bytes += len(line)
            if (not size_exceeded and
                    self.data_size_limit and
                    num_bytes > self.data_size_limit):
                size_exceeded = True
                yield from self.push('552 Error: Too much mail data')
            if not size_exceeded:
                data.append(line)
        if size_exceeded:
            self._set_post_data_state()
            return
        # Remove extraneous carriage returns and de-transparency
        # according to RFC 5321, Section 4.5.2.
        for i in range(len(data)):
            text = data[i]
            if text and text[:1] == b'.':
                data[i] = text[1:]
        content = original_content = EMPTYBYTES.join(data)
        if self._decode_data:
            content = original_content.decode('utf-8')
        self.envelope.content = content
        self.envelope.original_content = original_content
        # Call the new API first if it's implemented.
        if hasattr(self.event_handler, 'handle_DATA'):
            status = yield from self._call_handler_hook('DATA')
        else:
            # Backward compatibility.
            status = MISSING
            if hasattr(self.event_handler, 'process_message'):
                warn('Use handler.handle_DATA() instead of .process_message()',
                     DeprecationWarning)
                args = (self.session.peer, self.envelope.mail_from,
                        self.envelope.rcpt_tos, self.envelope.content)
                if asyncio.iscoroutinefunction(
                        self.event_handler.process_message):
                    status = yield from self.event_handler.process_message(
                        *args)
                else:
                    status = self.event_handler.process_message(*args)
                # The deprecated API can return None which means, return the
                # default status.  Don't worry about coverage for this case as
                # it's a deprecated API that will go away after 1.0.
                if status is None:                  # pragma: nocover
                    status = MISSING
        self._set_post_data_state()
        yield from self.push('250 OK' if status is MISSING else status)

    # Commands that have not been implemented.
    @asyncio.coroutine
    def smtp_EXPN(self, arg):
        yield from self.push('502 EXPN not implemented')<|MERGE_RESOLUTION|>--- conflicted
+++ resolved
@@ -568,11 +568,7 @@
         data = []
         num_bytes = 0
         size_exceeded = False
-<<<<<<< HEAD
         while self.transport:          # pragma: no branch
-            line = yield from self._reader.readline()
-=======
-        while not self._connection_closed:          # pragma: no branch
             try:
                 line = yield from self._reader.readline()
                 log.debug('DATA readline: %s', line)
@@ -581,7 +577,6 @@
                 log.info('Connection lost during DATA')
                 self.connection_lost(error)
                 return
->>>>>>> ea138679
             if line == b'.\r\n':
                 if data:
                     data[-1] = data[-1].rstrip(b'\r\n')
