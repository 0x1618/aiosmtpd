--- conflicted
+++ resolved
@@ -4,22 +4,16 @@
 import logging
 import collections
 
-<<<<<<< HEAD
 from base64 import b64decode
 
-=======
->>>>>>> 97730f37
 from asyncio import sslproto
 from email._header_value_parser import get_addr_spec, get_angle_addr
 from email.errors import HeaderParseError
 from public import public
 from warnings import warn
 
-<<<<<<< HEAD
 from typing import Callable
 
-=======
->>>>>>> 97730f37
 
 __version__ = '1.2+'
 __ident__ = 'Python SMTP {}'.format(__version__)
@@ -86,12 +80,9 @@
                  tls_context=None,
                  require_starttls=False,
                  timeout=300,
-<<<<<<< HEAD
                  auth_require_tls=True,
                  auth_method: Callable[[bytes, bytes], bool] = None,
                  auth_required=False,
-=======
->>>>>>> 97730f37
                  loop=None):
         self.__ident__ = ident or __ident__
         self.loop = loop if loop else make_loop()
@@ -392,11 +383,8 @@
             warn('Use handler.handle_EHLO() instead of .ehlo_hook()',
                  DeprecationWarning)
             await self.ehlo_hook()
+        await self.push('250-AUTH PLAIN')
         status = await self._call_handler_hook('EHLO', hostname)
-<<<<<<< HEAD
-        await self.push('250-AUTH PLAIN')
-=======
->>>>>>> 97730f37
         if status is MISSING:
             self.session.host_name = hostname
             status = '250 HELP'
@@ -417,10 +405,7 @@
             self._handler_coroutine.cancel()
             self.transport.close()
 
-<<<<<<< HEAD
     # noinspection PyTypeChecker
-=======
->>>>>>> 97730f37
     @syntax('STARTTLS', when='tls_context')
     async def smtp_STARTTLS(self, arg):
         log.info('%r STARTTLS', self.session.peer)
@@ -447,7 +432,6 @@
         # property, if it MUST be used externally?
         self.transport = self._tls_protocol._app_transport
         self._tls_protocol.connection_made(self._original_transport)
-<<<<<<< HEAD
 
     @syntax("AUTH PLAIN")
     async def smtp_AUTH(self, arg):
@@ -504,8 +488,6 @@
             else:
                 status = '535 Authentication credentials invalid'
         await self.push(status)
-=======
->>>>>>> 97730f37
 
     def _strip_command_keyword(self, keyword, arg):
         keylen = len(keyword)
@@ -547,13 +529,10 @@
 
     @syntax('HELP [command]')
     async def smtp_HELP(self, arg):
-<<<<<<< HEAD
         if self.auth_required and not self.authenticated:
             log.info('Authentication required')
             await self.push('530 Authentication required')
             return
-=======
->>>>>>> 97730f37
         code = 250
         if arg:
             method = getattr(self, 'smtp_' + arg.upper(), None)
@@ -578,13 +557,10 @@
 
     @syntax('VRFY <address>')
     async def smtp_VRFY(self, arg):
-<<<<<<< HEAD
         if self.auth_required and not self.authenticated:
             log.info('Authentication required')
             await self.push('530 Authentication required')
             return
-=======
->>>>>>> 97730f37
         if arg:
             try:
                 address, params = self._getaddr(arg)
@@ -605,13 +581,10 @@
     async def smtp_MAIL(self, arg):
         if not self.session.host_name:
             await self.push('503 Error: send HELO first')
-<<<<<<< HEAD
             return
         if self.auth_required and not self.authenticated:
             log.info('MAIL FROM Authentication required')
             await self.push('530 Authentication required')
-=======
->>>>>>> 97730f37
             return
         log.debug('===> MAIL %s', arg)
         syntaxerr = '501 Syntax: MAIL FROM: <address>'
@@ -679,13 +652,10 @@
     async def smtp_RCPT(self, arg):
         if not self.session.host_name:
             await self.push('503 Error: send HELO first')
-<<<<<<< HEAD
             return
         if self.auth_required and not self.authenticated:
             log.info('RCPT TO Authentication required')
             await self.push('530 Authentication required')
-=======
->>>>>>> 97730f37
             return
         log.debug('===> RCPT %s', arg)
         if not self.envelope.mail_from:
@@ -702,9 +672,6 @@
             await self.push(syntaxerr)
             return
         address, params = self._getaddr(arg)
-        if address is None:
-            await self.push(syntaxerr)
-            return
         if not address:
             await self.push(syntaxerr)
             return
@@ -746,13 +713,10 @@
     async def smtp_DATA(self, arg):
         if not self.session.host_name:
             await self.push('503 Error: send HELO first')
-<<<<<<< HEAD
             return
         if self.auth_required and not self.authenticated:
             log.info('Authentication required')
             await self.push('530 Authentication required')
-=======
->>>>>>> 97730f37
             return
         if not self.envelope.rcpt_tos:
             await self.push('503 Error: need RCPT command')
